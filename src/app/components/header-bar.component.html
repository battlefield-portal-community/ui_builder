--- conflicted
+++ resolved
@@ -1,11 +1,7 @@
 <header class="header-bar">
   <div class="header-main">
     <div class="brand">
-<<<<<<< HEAD
-      <span class="brand__title">UI Builder V1.3.2</span>
-=======
       <span class="brand__title">UI Builder V1.4.0</span>
->>>>>>> 8e50fe47
       <span class="brand__subtitle">Battlefield Portal</span>
     </div>
 
