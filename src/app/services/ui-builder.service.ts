--- conflicted
+++ resolved
@@ -134,11 +134,8 @@
   private _canvasBackgroundImages = signal<CanvasBackgroundAsset[]>([]);
   private _uploadedObjectUrls = new Set<string>();
   private _snapToElements = signal<boolean>(true);
-<<<<<<< HEAD
   private _showContainerLabels = signal<boolean>(true);
-=======
   private _advancedPresets = signal<UIAdvancedPresetDefinition[]>([]);
->>>>>>> 8e50fe47
   private _copiedElement: {
     snapshot: UIElement;
     parentId: string | null;
@@ -155,11 +152,8 @@
   readonly defaultCanvasBackgroundImageId = DEFAULT_CANVAS_BACKGROUND_IMAGE.id;
   readonly defaultCanvasBackgroundImage = DEFAULT_CANVAS_BACKGROUND_IMAGE;
   readonly snapToElements = this._snapToElements.asReadonly();
-<<<<<<< HEAD
   readonly showContainerLabels = this._showContainerLabels.asReadonly();
-=======
   readonly advancedPresets = this._advancedPresets.asReadonly();
->>>>>>> 8e50fe47
   readonly canvasBackgroundImageUrl = computed(() => {
     const imageId = this._canvasBackgroundImage();
     if (!imageId) {
@@ -189,14 +183,14 @@
     this._snapToElements.update(value => !value);
   }
 
-<<<<<<< HEAD
   setShowContainerLabels(enabled: boolean): void {
     this._showContainerLabels.set(!!enabled);
   }
 
   toggleShowContainerLabels(): void {
     this._showContainerLabels.update(value => !value);
-=======
+  }
+
   registerAdvancedPreset(preset: UIAdvancedPresetDefinition): void {
     const normalized = this.normalizeAdvancedPresetDefinition(preset);
     if (!normalized) {
@@ -317,7 +311,6 @@
         };
       });
     });
->>>>>>> 8e50fe47
   }
 
   getElementBounds(elementId: string): UIElementBounds | null {
